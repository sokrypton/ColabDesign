# AfDesign (v1.0.7)
### Google Colab
<a href="https://colab.research.google.com/github/sokrypton/ColabDesign/blob/main/af/design.ipynb">
  <img src="https://colab.research.google.com/assets/colab-badge.svg" alt="Open In Colab"/>
</a>

# Updates
- Jump to [Previous Updates](#previous-updates)
- **09Sept2022** - v1.0.6
  - support for alphafold-multimer `model = mk_afdesign_model(..., use_multimer=True)`
  - support for experimentally resolved loss `model.set_weights(exp_res=1)`
  - support for multichain design/hallucination for fixbb, hallucination and partial protocols: `model.prep_inputs(..., copies=2)`
  - support to fix the sequence for certain positions `model.prep_inputs(..., fix_pos="1-10")` (supported in protocols "fixbb" and "partial")
  - binder protocol improved, prior protocol would try to optimize number of contacts per target, new default is to optimize number of contacts per binder position. Number of contacts per binder position can be controlled with `model.set_opt("i_con",num=1)` and number of positions that should be contact with `model.set_opt("i_con",num_pos=5)`
  - implementing David Jones'-like protocol for semi-greedy optimization, where positions are selected based on plddt, and after 20 tries, the mutation that decreasing loss the most is accepted. `model.design_semigreedy()`
  - WARNING: the returned pLDDT is now in the "correct" direction (higher is better)
  - removing recycle dimension from the input features (to standardize with multimer inputs)
- **14Sept2022** - v1.0.7
<<<<<<< HEAD
  - refactoring design.py to add `design_pssm_semigreedy()` protocol, which is a wrapper around `design_semigreedy(seq_logits=)`, and can be used to input/learn PSSM for biased optimization.
  - adding example [peptide_binder_design.ipynb](https://colab.research.google.com/github/sokrypton/ColabDesign/blob/main/af/examples/peptide_binder_design.ipynb) targeted for peptide binder hallucination/design.
  - adding [finer control](#how-do-i-control-which-model-params-are-used-during-design) over what models are used during optimization.
  - fixing RAM memory leaks, `clear_mem()` now also does garbage collection
  - fixing integration with TrDesign that got broken in v1.0.6
=======
  - refactoring design.py to add `design_pssm_semigreedy()` protocol, which is a wrapper around `design_semigreedy(seq_logits=)`, and can be used to input/learn PSSM for biased mutagenesis.
  - adding example [peptide_binder_design.ipynb](https://colab.research.google.com/github/sokrypton/ColabDesign/blob/main/af/examples/peptide_binder_design.ipynb) targeted for peptide binder hallucination/design.
  - adding [finer control](#how-do-i-control-which-model-params-are-used-during-design) over what models are used.
  - fixing RAM memory leaks, `clear_mem()` now also does garbage collection
>>>>>>> f76945d8
### setup
```bash
pip install git+https://github.com/sokrypton/ColabDesign.git

# download alphafold weights
mkdir params
curl -fsSL https://storage.googleapis.com/alphafold/alphafold_params_2022-03-02.tar | tar x -C params

# download openfold weights (optional)
for W in openfold_model_ptm_1 openfold_model_ptm_2 openfold_model_no_templ_ptm_1
do wget -qnc https://files.ipd.uw.edu/krypton/openfold/${W}.npz -P params; done
```
By default `mk_afdesign_model()` assumes alphafold "params" are saved in the run directory (`data_dir="."`). To override:
```python
model = mk_afdesign_model(..., data_dir="/location/of")
```
### import
```python
import numpy as np
from IPython.display import HTML
from colabdesign import mk_afdesign_model, clear_mem
```
### fixed backbone design
For a given protein backbone, generate/design a new sequence that AlphaFold thinks folds into that conformation
```python
model = mk_afdesign_model(protocol="fixbb")
model.prep_inputs(pdb_filename="1TEN.pdb", chain="A")
model.design_3stage()
```
### hallucination
For a given length, generate/hallucinate a protein sequence that AlphaFold thinks folds into a well structured 
protein (high plddt, low pae, many contacts).
```python
model = mk_afdesign_model(protocol="hallucination")
model.prep_inputs(length=100)
model.set_seq(mode="gumbel")
model.design_soft(50)
model.set_seq(model.aux["seq"]["pseudo"])
model.design_3stage(50,50,10)
```
### binder hallucination
For a given protein target and protein binder length, generate/hallucinate a protein binder sequence AlphaFold 
thinks will bind to the target structure. To do this, we minimize PAE and maximize number of contacts at the 
interface and within the binder, and we maximize pLDDT of the binder.
```python
model = mk_afdesign_model(protocol="binder")
model.prep_inputs(pdb_filename="4MZK.pdb", chain="A", binder_len=19)
model.design_3stage(100, 100, 10)
```
Instead of hallucination, you can redesign an existing binder:
```python
model.prep_inputs(pdb_filename="4MZK.pdb", chain="A", binder_chain="T")
```

### partial hallucination
If you have a motif (binding motif, or functional motif) and you want to hallucinate a new scaffold around it,
you can use partial hallucination. Or you have a protein and you want to extend one of the loops.
```python
af_model = mk_afdesign_model(protocol="partial")
af_model.prep_inputs(pdb_filename="6MRR.pdb", chain="A", pos="3-30,33-68", length=100)
af_model.rewire(loops=[36])
```
# FAQ

#### Can I reuse the same model without needing to recompile?
```python
model.restart()
```
#### How do I change the loss weights?
This can be done using the provided function:
```python
model.set_weights(pae=0.0, plddt=1.0)
```
or the dictionary directly:
```python
model.opt["weights"]["pae"] = 0.0
```
#### How do I control number of recycles used during design?
```python 
model = mk_afdesign_model(num_recycles=1, recycle_mode="average")
# if recycle_mode in ["average",last","sample","first"] the number of recycles can change during optimization
model.set_opt(num_recycles=1)
```
- `num_recycles` - number of recycles to use during design (for denovo proteins we find 0 is often enough)
- `recycle_mode` - optimizing across all recycles can be tricky, we experiment with a couple of ways:
  - *last* - use loss from last recycle. (Default)
  - *average* - compute loss at each recycle and average gradients. (Previous default from v.1.0.5)
  - *sample* - Same as *last* but each iteration a different number of recycles are used.
  - *first* - use loss from first recycle.
  - *add_prev* - average the outputs (dgram, plddt, pae) across all recycles before computing loss.
  - *backprop* - use loss from last recycle, but backprop through all recycles.

#### How do I control which model params are used during design?
By default all five models are used during optimization. If `num_models` > 1, then multiple params are evaluated at each iteration and the gradients/losses are averaged. Each iteration a random set of model params are used unless `sample_models=False`.
```python
model = mk_afdesign_model(num_models=1, sample_models=True)
# or
model.set_opt(num_models=1, sample_models=True)
```
- `num_models` - number of model params to use at each iteration.
- `sample_models`:
  - *True* - randomly select models params to use. (Recommended)
  - *False* - use the same model params each iteration.
You can also specify exactly which models are used during any of the design protocols:
```python
model.design_(num_models=1, sample_models=True, models=[0,2,3])
# or
model.design_(num_models=2, sample_models=False, models=["model_1_ptm","model_3_ptm"])
```
#### Can I use OpenFold model params for design instead of AlphaFold?
You may need to download them:
```bash
  for W in openfold_model_ptm_1 openfold_model_ptm_2 openfold_model_no_templ_ptm_1
  do wget -qnc https://files.ipd.uw.edu/krypton/openfold/${W}.npz -P params; done
```
Once downloaded:
```python
model = mk_afdesign_model(use_openfold=True, use_alphafold=False)
```
#### For binder hallucination, can I specify the site I want to bind?
```python
model.prep_inputs(..., hotspot="1-10,15,3")
```
#### Can I input more than one chain?
```python
model.prep_inputs(..., chain="A,B")
```
#### For fixed backbone design, how do I force the sequence to be the same for homo-dimer optimization?
```python
model.prep_inputs(pdb_filename="6Q40.pdb", chain="A,B", copies=2, homooligomer=True)
```
WARNING, this functionality assumes the input chains are of equal length.
#### How do I disable certain amino acids?
```python
model.restart(rm_aa="C,W")
```
#### How do I set the random seed for reproducibility?
```python
model.restart(seed=0)
```
#### What are all the different `design_???` methods?
- For **design** we provide 5 different functions:
  - `design_logits()` - optimize *logits* inputs (continious)
  - `design_soft()` - optimize *softmax(logits)* inputs (probabilities)
  - `design_hard()` - optimize *one_hot(logits)* inputs (discrete)

- For complex topologies, we find directly optimizing one_hot encoded sequence `design_hard()` to be very challenging. 
To get around this problem, we propose optimizing in 3 stages or first learning logits then switching to semigreedy optimization.
  - `design_3stage()` - gradient based optimization (GD) (logits → soft → hard)
  - `design_semigreedy(tries=X)` - tries X random mutations, accepts those that decrease loss
  - `design_pssm_semigreey(tries=X)` - uses GD to get a sequence profile (PSSM), then uses the PSSM to bias semigreedy opt. (Recommended)

#### What are all the different losses being optimized?
- general losses
  - *pae*       - minimizes the predicted alignment error
  - *plddt*     - maximizes the predicted LDDT
  - *pae* and *plddt* values are between 0 and 1 (where lower is better for both)

- fixbb specific losses
  - *dgram_cce* - minimizes the categorical-crossentropy between predicted distogram and one extracted from pdb.
  - *fape*      - minimize difference between coordinates (see AlphaFold paper)
  - we find *dgram_cce* loss to be more stable for design (compared to *fape*)

- hallucination specific losses
  - *con*       - maximize `1` contacts per position. `model.set_opt("con",num=1)`

- binder specific losses
  - *pae* - minimize PAE at interface and within binder
  - *con* - - maximize `2` contacts per binder position, within binder. `model.set_opt("con",num=2)`
  - *i_con* - maximize `1` contacts per binder position `model.set_opt("i_con",num=1)`

- partial hallucination specific losses
  - *sc_fape* - sidechain-specific fape

#### How is contact defined? How do I change it?
By default, 2 [con]tacts per positions are optimized to be within cβ-cβ < 14.0Å and sequence seperation ≥ 9. This can be changed with:
```python
model.set_opt(con=dict(cutoff=8, seqsep=5, num=1))
```
For interface:
```python
model.set_opt(i_con=dict(...))
```

# Advanced FAQ
#### loss during Gradient descent is too jumpy, can I do some kind of greedy search towards the end?
Gradient descent updates multiple positions each iteration, which can be a little too aggressive during hard (discrete) mode.
Instead, one can try (`tries`) a few random mutations and accept one with lowest loss. If `use_plddt=True` the random mutations will be biased towards positions with low pLDDT.
```python
model.design_3stage(hard_iters=0)
# set number of model params to evaluate at each iteration
num_models = 2 if model.args["use_templates"] else 5
model.design_semigreedy(iters=10, tries=20, num_models=num_models, use_plddt=True)
```
#### I was getting better results before the major update (19June2022), how do I revert back to the old settings?
We are actively trying to find the best weights `model.opt["weights"]`, settings `model.opt` for each protocol.
Please send us a note if you find something better! To revert back to old settings do this after prepping the model:
- fixbb:
```python
model.set_weights(dgram_cce=1, pae=0.1, plddt=0.1)
model.design_3stage()
```
- hallucination:
```python
model.set_seq(mode="gumbel")
model.set_weights(pae=1, plddt=1, con=0.5)
model.set_opt("con", binary=True, cutoff=21.6875, num=model._len, seqsep=0)
model.design_2stage(100, 100, 10)
```
- binder hallucination:
```python
model.set_weights(plddt=0.1, pae=0.1, i_pae=1.0, con=0.1, i_con=0.5)
model.set_opt("con", binary=True, cutoff=21.6875, num=model._binder_len, seqsep=0)
model.set_opt("i_con", binary=True, cutoff=21.6875, num=model._target_len)
model.design_3stage(100, 100, 10)
```
#### I don't like your design_??? function, can I write my own with more detailed control?
```python
def design_custom(self):
  # set options
  self.set_opt(dropout=True, soft=False, hard=False)
  # set number of recycles
  self.set_opt(num_recycles=0)
  # take 100 steps
  for _ in range(100): self.step()
  # increase weight for plddt
  self.set_weights(plddt=2.0)
  # take another 100 steps
  for _ in range(100): self.step()
  # increase number of recycles
  self.set_opt(num_recycles=1)
  # take another 100 steps
  for _ in range(100): self.step()
  # etc...
  
model = mk_afdesign_model()
design_custom(model)
```
# Previous Updates
- **24Feb2022** - "Beta" branch started. Refactoring code to allow homooligomeric hallucination/design and averaging gradients across recycles (which is now the default).
Minor changes changes include renaming intra_pae/inter_con to pae/con and inter_pae/inter_con to i_pae/i_con for clarity.
- **28Feb2022** - We find backprop through structure module to be unstable, all functions have been updated to only use distogram by default. The definition of contact has changed to minimize entropy within distance cutoff.
- **02May2022** - The `design.py` code has been split up into multiple python files under `src/`
- **14May2022** - Adding support for partial hallucination (if you want to constrain one part and generate structure/sequence for rest).
- **19June2022** - "Beta" branch is now the "Main" branch. WARNING: Lots of default settings and weights were changed. [Click here](#i-was-getting-better-results-before-the-major-update-19june2022-how-do-i-revert-back-to-the-old-settings) for info on how to revert back to old settings. 
- **28June2022** - v1.0.1 - Major code reorganization/refactoring to add support for callbacks (to allow integration w/ other tools during design) and to avoid clashes with existing trrosetta/alphafold installations. (eg. `af → colabdesign`, `af.src → colabdesign.af` and `alphafold → colabdesign.af.alphafold`).
- **05July2022** - v1.0.2 - Major code cleanup, removing duplicate code. Adding support for custom loss functions.
- **11July2022** - v1.0.3 - Improved homo-oligomeric support. RMSD and dgram losses have been refactored to automatically save aligned coordinates. Multimeric coordinates now saved with chain identifiers.
- **23July2022** - v1.0.4 - Adding support for openfold weights. To enable set `mk_afdesign_model(..., use_openfold=True)`.
- **31July2022** - v1.0.5 - Refactoring to add support for swapping batch features without recompile. Allowing for implementation of [AF2Rank](https://github.com/sokrypton/ColabDesign/blob/main/af/examples/AF2Rank.ipynb)!<|MERGE_RESOLUTION|>--- conflicted
+++ resolved
@@ -16,18 +16,12 @@
   - WARNING: the returned pLDDT is now in the "correct" direction (higher is better)
   - removing recycle dimension from the input features (to standardize with multimer inputs)
 - **14Sept2022** - v1.0.7
-<<<<<<< HEAD
   - refactoring design.py to add `design_pssm_semigreedy()` protocol, which is a wrapper around `design_semigreedy(seq_logits=)`, and can be used to input/learn PSSM for biased optimization.
   - adding example [peptide_binder_design.ipynb](https://colab.research.google.com/github/sokrypton/ColabDesign/blob/main/af/examples/peptide_binder_design.ipynb) targeted for peptide binder hallucination/design.
   - adding [finer control](#how-do-i-control-which-model-params-are-used-during-design) over what models are used during optimization.
   - fixing RAM memory leaks, `clear_mem()` now also does garbage collection
   - fixing integration with TrDesign that got broken in v1.0.6
-=======
-  - refactoring design.py to add `design_pssm_semigreedy()` protocol, which is a wrapper around `design_semigreedy(seq_logits=)`, and can be used to input/learn PSSM for biased mutagenesis.
-  - adding example [peptide_binder_design.ipynb](https://colab.research.google.com/github/sokrypton/ColabDesign/blob/main/af/examples/peptide_binder_design.ipynb) targeted for peptide binder hallucination/design.
-  - adding [finer control](#how-do-i-control-which-model-params-are-used-during-design) over what models are used.
-  - fixing RAM memory leaks, `clear_mem()` now also does garbage collection
->>>>>>> f76945d8
+
 ### setup
 ```bash
 pip install git+https://github.com/sokrypton/ColabDesign.git

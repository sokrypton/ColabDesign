--- conflicted
+++ resolved
@@ -166,11 +166,7 @@
   new_feat = copy_dict(feat)
   for k in new_feat.keys():
     if k == "batch":
-<<<<<<< HEAD
-      new_feat[k] = crop_feat(feat[k], pos, cfg, add_batch=False)
-=======
       new_feat[k] = crop_feat(feat[k], pos, add_batch=False)
->>>>>>> c804fb61
     if k in idx:
       for i in idx[k]: new_feat[k] = jnp.take(new_feat[k], pos, i + add_batch)
   

import tensorflow as tf
tf.config.set_visible_devices([], 'GPU')

import jax
import jax.numpy as jnp
import numpy as np
import re

from colabdesign.af.alphafold.data import pipeline, prep_inputs
from colabdesign.af.alphafold.common import protein, residue_constants
from colabdesign.af.alphafold.model import all_atom
from colabdesign.af.alphafold.model.tf import shape_placeholders

from colabdesign.shared.protein import _np_get_cb, pdb_to_string
from colabdesign.shared.prep import prep_pos
from colabdesign.shared.utils import copy_dict
from colabdesign.shared.model import order_aa

resname_to_idx = residue_constants.resname_to_idx
idx_to_resname = dict((v,k) for k,v in resname_to_idx.items())

#################################################
# AF_PREP - input prep functions
#################################################
class _af_prep:
  def _prep_features(self, length, num_templates=1, template_features=None):
    '''process features'''
    sequence = "A" * length
    feature_dict = {
        **pipeline.make_sequence_features(sequence=sequence, description="none", num_res=length),
        **pipeline.make_msa_features(msas=[length*[sequence]], deletion_matrices=[self._num*[[0]*length]])
    }
    if self._args["use_templates"]:
      # reconfigure model
      self._runner.config.data.eval.max_templates = num_templates
      self._runner.config.data.eval.max_msa_clusters = self._num + num_templates
      if template_features is None:
        feature_dict.update({'template_aatype': np.zeros([num_templates,length,22]),
                             'template_all_atom_masks': np.zeros([num_templates,length,37]),
                             'template_all_atom_positions': np.zeros([num_templates,length,37,3]),
                             'template_domain_names': np.zeros(num_templates)})
      else:
        feature_dict.update(template_features)
      
    inputs = self._runner.process_features(feature_dict, random_seed=0)
    if self._num > 1:
      inputs["msa_row_mask"] = jnp.ones_like(inputs["msa_row_mask"])
      inputs["msa_mask"] = jnp.ones_like(inputs["msa_mask"])
    return inputs
  
  # prep functions specific to protocol
  def _prep_binder(self, pdb_filename, chain="A",
                   binder_len=50, binder_chain=None,
                   use_binder_template=False, split_templates=False,
                   hotspot=None, **kwargs):
    '''
    ---------------------------------------------------
    prep inputs for binder design
    ---------------------------------------------------
    -binder_len = length of binder to hallucinate (option ignored if binder_chain is defined)
    -binder_chain = chain of binder to redesign
    -use_binder_template = use binder coordinates as template input
    -split_templates = use target and binder coordinates as seperate template inputs
    -hotspot = define position on target
    '''
    
    self._args["redesign"] = binder_chain is not None
    self.opt["template"]["dropout"] = 0.0 if use_binder_template else 1.0
    num_templates = 1

    # get pdb info
    chains = f"{chain},{binder_chain}" if self._args["redesign"] else chain
    pdb = prep_pdb(pdb_filename, chain=chains)
    if self._args["redesign"]:
      target_len = sum([(pdb["idx"]["chain"] == c).sum() for c in chain.split(",")])
      binder_len = sum([(pdb["idx"]["chain"] == c).sum() for c in binder_chain.split(",")])
      if split_templates: num_templates = 2      
      # get input features
      self._inputs = self._prep_features(target_len + binder_len, num_templates=num_templates)
    else:
      target_len = pdb["residue_index"].shape[0]
      self._inputs = self._prep_features(target_len)
      
    self._inputs["residue_index"][...,:] = pdb["residue_index"]

    # gather hotspot info
    if hotspot is None:
      self._hotspot = None
    else:
      self._hotspot = prep_pos(hotspot, **pdb["idx"])["pos"]

    if self._args["redesign"]:      
      self._batch = pdb["batch"]
      self._wt_aatype = self._batch["aatype"][target_len:]
      self.opt["weights"].update({"dgram_cce":1.0, "fape":0.0, "rmsd":0.0,
                                    "con":0.0, "i_pae":0.01, "i_con":0.0})      
    else: # binder hallucination            
      # pad inputs
      total_len = target_len + binder_len
      self._inputs = make_fixed_size(self._inputs, self._runner, total_len)
      self._batch = make_fixed_size(pdb["batch"], self._runner, total_len, batch_axis=False)

      # offset residue index for binder
      self._inputs["residue_index"] = self._inputs["residue_index"].copy()
      self._inputs["residue_index"][:,target_len:] = pdb["residue_index"][-1] + np.arange(binder_len) + 50
      for k in ["seq_mask","msa_mask"]: self._inputs[k] = np.ones_like(self._inputs[k])
      self.opt["weights"].update({"con":0.5, "i_pae":0.01, "i_con":0.5})

    self._target_len = target_len
    self._binder_len = self._len = binder_len

    self._opt = copy_dict(self.opt)
    self.restart(**kwargs)

  def _prep_fixbb(self, pdb_filename, chain=None, copies=1, homooligomer=False, 
                  repeat=False, block_diag=False, **kwargs):
    '''prep inputs for fixed backbone design'''

    # block_diag the msa features
    if block_diag and not repeat and copies > 1:
      self._runner.config.data.eval.max_msa_clusters = self._num * (1 + copies)
    else:
      block_diag = False

    pdb = prep_pdb(pdb_filename, chain=chain)
    self._batch = pdb["batch"]
    self._len = pdb["residue_index"].shape[0]
    self._inputs = self._prep_features(self._len)
    self._copies = copies
    self._args.update({"repeat":repeat, "block_diag":block_diag})
    
    # set weights
    self.opt["weights"].update({"dgram_cce":1.0, "rmsd":0.0, "con":0.0, "fape":0.0})

    # update residue index from pdb
    if copies > 1:
      if repeat:
        self._len = self._len // copies
        block_diag = False
      else:
        if homooligomer:
          self._len = self._len // copies
          self._inputs["residue_index"] = pdb["residue_index"][None]
        else:
          self._inputs = make_fixed_size(self._inputs, self._runner, self._len * copies)
          self._batch = make_fixed_size(self._batch, self._runner, self._len * copies, batch_axis=False)
          self._inputs["residue_index"] = repeat_idx(pdb["residue_index"], copies)[None]
          for k in ["seq_mask","msa_mask"]: self._inputs[k] = np.ones_like(self._inputs[k])
    else:
      self._inputs["residue_index"] = pdb["residue_index"][None]

    self._wt_aatype = self._batch["aatype"][:self._len]
    self._opt = copy_dict(self.opt)
    self.restart(**kwargs)
    
  def _prep_hallucination(self, length=100, copies=1,
                          repeat=False, block_diag=False, **kwargs):
    '''prep inputs for hallucination'''
    
    # block_diag the msa features
    if block_diag and not repeat and copies > 1:
      self._runner.config.data.eval.max_msa_clusters = self._num * (1 + copies)
    else:
      block_diag = False
      
    self._len = length
    self._copies = copies
    self._inputs = self._prep_features(length * copies)
    self._args.update({"block_diag":block_diag, "repeat":repeat})
    
    # set weights
    self.opt["weights"].update({"con":1.0})
    if copies > 1:
      if repeat:
        offset = 1
      else:
        offset = 50
        self.opt["weights"].update({"i_pae":0.01, "i_con":0.1})
      self._inputs["residue_index"] = repeat_idx(np.arange(length), copies, offset=offset)[None]

    self._opt = copy_dict(self.opt)
    self.restart(**kwargs)

  def _prep_partial(self, pdb_filename, chain=None, pos=None, length=None,
                    fix_seq=True, use_sidechains=False, atoms_to_exclude=None,
                    **kwargs):
    '''prep input for partial hallucination'''    
    # prep features
    pdb = prep_pdb(pdb_filename, chain=chain)
    self._len = pdb["residue_index"].shape[0] if length is None else length
    self._inputs = self._prep_features(self._len)    

    # configure options/weights
    self.opt["weights"].update({"dgram_cce":1.0,"con":1.0, "fape":0.0, "rmsd":0.0})
    self.opt["fix_seq"] = fix_seq

    # get [pos]itions of interests
    if pos is None:
      self.opt["pos"] = np.arange(pdb["residue_index"].shape[0])
    else:
      self._pos_info = prep_pos(pos, **pdb["idx"])
      self.opt["pos"] = p = self._pos_info["pos"]
      self._batch = jax.tree_map(lambda x:x[p], pdb["batch"])        
    self._wt_aatype = self._batch["aatype"]

    # configure sidechains
    self._args["use_sidechains"] = kwargs.pop("sidechain", use_sidechains)
    if self._args["use_sidechains"]:
      self._batch.update(prep_inputs.make_atom14_positions(self._batch))
      self._batch["sc_pos"] = get_sc_pos(self._wt_aatype, atoms_to_exclude)
      self.opt["weights"].update({"sc_rmsd":0.1, "sc_fape":0.1})
      self.opt["fix_seq"] = True
  
    self._opt = copy_dict(self.opt)
    self.restart(**kwargs)

#######################
# utils
#######################
def repeat_idx(idx, copies=1, offset=50):
  idx_offset = np.repeat(np.cumsum([0]+[idx[-1]+offset]*(copies-1)),len(idx))
  return np.tile(idx,copies) + idx_offset

def prep_pdb(pdb_filename, chain=None, for_alphafold=True):
  '''extract features from pdb'''

  def add_cb(batch):
    '''add missing CB atoms based on N,CA,C'''
    p,m = batch["all_atom_positions"],batch["all_atom_mask"]
    atom_idx = residue_constants.atom_order
    atoms = {k:p[...,atom_idx[k],:] for k in ["N","CA","C"]}
    cb = atom_idx["CB"]
    cb_atoms = _np_get_cb(**atoms, use_jax=False)
    cb_mask = np.prod([m[...,atom_idx[k]] for k in ["N","CA","C"]],0)
    batch["all_atom_positions"][...,cb,:] = np.where(m[:,cb,None], p[:,cb,:], cb_atoms)
    batch["all_atom_mask"][...,cb] = (m[:,cb] + cb_mask) > 0

  # go through each defined chain
  chains = [None] if chain is None else chain.split(",")
  o,last = [],0
  residue_idx, chain_idx = [],[]
  for chain in chains:
    protein_obj = protein.from_pdb_string(pdb_to_string(pdb_filename), chain_id=chain)
    batch = {'aatype': protein_obj.aatype,
             'all_atom_positions': protein_obj.atom_positions,
             'all_atom_mask': protein_obj.atom_mask}

    add_cb(batch) # add in missing cb (in the case of glycine)

    has_ca = batch["all_atom_mask"][:,0] == 1
    batch = jax.tree_map(lambda x:x[has_ca], batch)
    seq = "".join([order_aa[a] for a in batch["aatype"]])
    residue_index = protein_obj.residue_index[has_ca] + last      
    last = residue_index[-1] + 50
    
    if for_alphafold:
      batch.update(all_atom.atom37_to_frames(**batch))
      template_aatype = residue_constants.sequence_to_onehot(seq, residue_constants.HHBLITS_AA_TO_ID)
      template_features = {"template_aatype":template_aatype,
                           "template_all_atom_masks":batch["all_atom_mask"],
                           "template_all_atom_positions":batch["all_atom_positions"]}
      o.append({"batch":batch,
                "template_features":template_features,
                "residue_index": residue_index})
    else:        
      o.append({"batch":batch,
                "residue_index": residue_index})
    
    residue_idx.append(protein_obj.residue_index[has_ca])
    chain_idx.append([chain] * len(residue_idx[-1]))

  # concatenate chains
  o = jax.tree_util.tree_map(lambda *x:np.concatenate(x,0),*o)
  
  if for_alphafold:
    o["template_features"] = jax.tree_map(lambda x:x[None],o["template_features"])
    o["template_features"]["template_domain_names"] = np.asarray(["None"])

  # save original residue and chain index
  o["idx"] = {"residue":np.concatenate(residue_idx), "chain":np.concatenate(chain_idx)}
  return o

def make_fixed_size(feat, model_runner, length, batch_axis=True):
  '''pad input features'''
  cfg = model_runner.config
  if batch_axis:
    shape_schema = {k:[None]+v for k,v in dict(cfg.data.eval.feat).items()}
  else:
    shape_schema = {k:v for k,v in dict(cfg.data.eval.feat).items()}
  num_msa_seq = cfg.data.eval.max_msa_clusters - cfg.data.eval.max_templates
  pad_size_map = {
      shape_placeholders.NUM_RES: length,
      shape_placeholders.NUM_MSA_SEQ: num_msa_seq,
      shape_placeholders.NUM_EXTRA_SEQ: cfg.data.common.max_extra_msa,
      shape_placeholders.NUM_TEMPLATES: cfg.data.eval.max_templates
  }
  for k, v in feat.items():
    # Don't transfer this to the accelerator.
    if k == 'extra_cluster_assignment':
      continue
    shape = list(v.shape)
    schema = shape_schema[k]
    assert len(shape) == len(schema), (
        f'Rank mismatch between shape and shape schema for {k}: '
        f'{shape} vs {schema}')
    pad_size = [pad_size_map.get(s2, None) or s1 for (s1, s2) in zip(shape, schema)]
<<<<<<< HEAD
    padding = [(0, p - v.shape[i]) for i, p in enumerate(pad_size)]
    feat[k] = np.pad(v, padding)
  return feat
=======
    padding = [(0, p - tf.shape(v)[i]) for i, p in enumerate(pad_size)]
    if padding:
      feat[k] = tf.pad(v, padding, name=f'pad_to_fixed_{k}')
      feat[k].set_shape(pad_size)
  return {k:np.asarray(v) for k,v in feat.items()}
>>>>>>> f76c0cad

def get_sc_pos(aa_ident, atoms_to_exclude=None):
  '''get sidechain indices/weights for all_atom14_positions'''

  # decide what atoms to exclude for each residue type
  a2e = {}
  for r in resname_to_idx:
    if isinstance(atoms_to_exclude,dict):
      a2e[r] = atoms_to_exclude.get(r,atoms_to_exclude.get("ALL",["N","C","O"]))
    else:
      a2e[r] = ["N","C","O"] if atoms_to_exclude is None else atoms_to_exclude

  # collect atom indices
  pos,pos_alt = [],[]
  N,N_non_amb = [],[]
  for n,a in enumerate(aa_ident):
    aa = idx_to_resname[a]
    atoms = set(residue_constants.residue_atoms[aa])
    atoms14 = residue_constants.restype_name_to_atom14_names[aa]
    swaps = residue_constants.residue_atom_renaming_swaps.get(aa,{})
    swaps.update({v:k for k,v in swaps.items()})
    for atom in atoms.difference(a2e[aa]):
      pos.append(n * 14 + atoms14.index(atom))
      if atom in swaps:
        pos_alt.append(n * 14 + atoms14.index(swaps[atom]))
      else:
        pos_alt.append(pos[-1])
        N_non_amb.append(n)
      N.append(n)

  pos, pos_alt = np.asarray(pos), np.asarray(pos_alt)
  non_amb = pos == pos_alt
  N, N_non_amb = np.asarray(N), np.asarray(N_non_amb)
  w = np.array([1/(n == N).sum() for n in N])
  w_na = np.array([1/(n == N_non_amb).sum() for n in N_non_amb])
  w, w_na = w/w.sum(), w_na/w_na.sum()
<<<<<<< HEAD
  return {"pos":pos, "pos_alt":pos_alt, "non_amb":non_amb,
          "weight":w, "weight_non_amb":w_na[:,None]}
=======
  return {"pos":pos, "pos_alt":pos_alt, "non_amb":non_amb, "w":w, "w_na":w_na[:,None]}
>>>>>>> f76c0cad
<|MERGE_RESOLUTION|>--- conflicted
+++ resolved
@@ -304,17 +304,9 @@
         f'Rank mismatch between shape and shape schema for {k}: '
         f'{shape} vs {schema}')
     pad_size = [pad_size_map.get(s2, None) or s1 for (s1, s2) in zip(shape, schema)]
-<<<<<<< HEAD
     padding = [(0, p - v.shape[i]) for i, p in enumerate(pad_size)]
     feat[k] = np.pad(v, padding)
   return feat
-=======
-    padding = [(0, p - tf.shape(v)[i]) for i, p in enumerate(pad_size)]
-    if padding:
-      feat[k] = tf.pad(v, padding, name=f'pad_to_fixed_{k}')
-      feat[k].set_shape(pad_size)
-  return {k:np.asarray(v) for k,v in feat.items()}
->>>>>>> f76c0cad
 
 def get_sc_pos(aa_ident, atoms_to_exclude=None):
   '''get sidechain indices/weights for all_atom14_positions'''
@@ -351,9 +343,5 @@
   w = np.array([1/(n == N).sum() for n in N])
   w_na = np.array([1/(n == N_non_amb).sum() for n in N_non_amb])
   w, w_na = w/w.sum(), w_na/w_na.sum()
-<<<<<<< HEAD
   return {"pos":pos, "pos_alt":pos_alt, "non_amb":non_amb,
-          "weight":w, "weight_non_amb":w_na[:,None]}
-=======
-  return {"pos":pos, "pos_alt":pos_alt, "non_amb":non_amb, "w":w, "w_na":w_na[:,None]}
->>>>>>> f76c0cad
+          "weight":w, "weight_non_amb":w_na[:,None]}
import jax
import jax.numpy as jnp
import numpy as np
import re

from colabdesign.af.alphafold.common import protein, residue_constants
from colabdesign.af.alphafold.model.tf import shape_placeholders
from colabdesign.af.alphafold.model import config

from colabdesign.shared.protein import _np_get_cb, pdb_to_string
from colabdesign.shared.prep import prep_pos
from colabdesign.shared.utils import copy_dict
from colabdesign.shared.model import order_aa

resname_to_idx = residue_constants.resname_to_idx
idx_to_resname = dict((v,k) for k,v in resname_to_idx.items())

#################################################
# AF_PREP - input prep functions
#################################################
class _af_prep:

  def _prep_model(self, **kwargs):
    '''prep model'''
    if not hasattr(self,"_model") or self._cfg != self._model["runner"].config:
      self._cfg.model.global_config.subbatch_size = None
      self._model = self._get_model(self._cfg)
      if sum(self._lengths) > 384:
        self._cfg.model.global_config.subbatch_size = 4
        self._model["fn"] = self._get_model(self._cfg)["fn"]

    self.restart(**kwargs)

  def _prep_contigs(self,
    contigs,
    pdb_filename=None,
    copies=1,
    ignore_missing=True,
    parse_as_homooligomer=False,
    partial_loss=True,
    **kwargs):
    '''prep inputs for generalized protocol'''
  
    # parse contigs    
    chain_info = {}
    length, batch, idx = [],[],[]
    unsupervised = []
    total_len = 0

    # for each contig
    if isinstance(contigs,str): contigs = contigs.replace(","," ").replace(":"," ").split()
    if isinstance(contigs,int): contigs = [contigs]
    for contig in contigs:
      contig = f"{contig}"
      contig_len = 0
      contig_batch, contig_idx = [],[]
      # for each segment in contig
      for seg in contig.split("/"):
        if seg[0].isalpha():
          ################
          #  supervised  #
          ################
          chain = seg[0]
          if chain not in chain_info:
            chain_info[chain] = prep_pdb(pdb_filename, chain=chain, ignore_missing=ignore_missing)
          
          pos = prep_pos(seg, **chain_info[chain]["idx"])["pos"]
          seg_len = len(pos)
<<<<<<< HEAD
          contig_batch.append(jax.tree_map(lambda x:x[pos], chain_info[chain]["batch"]))
          contig_idx.append(jax.tree_map(lambda x:x[pos], chain_info[chain]["idx"]))
          unsupervised += (contig_batch[-1]["aatype"] == -1).tolist()
=======
          contig_batch.append(jax.tree_util.tree_map(lambda x:x[pos], chain_info[chain]["batch"]))
          contig_idx.append(jax.tree_util.tree_map(lambda x:x[pos], chain_info[chain]["idx"]))
          unsup = (contig_batch[-1]["aatype"] == -1).tolist()
          unsupervised += unsup
>>>>>>> 717ed325
          
        else:
          ################
          # unsupervised #
          ################
          if "-" in seg: seg = np.random.randint(*(int(x) for x in seg.split("-")))
          seg_len = int(seg)
          contig_batch.append({
            'aatype': np.full(seg_len,-1),
            'all_atom_positions': np.zeros((seg_len,37,3)),
            'all_atom_mask': np.zeros((seg_len,37)),
            'residue_index': np.arange(seg_len)
          })
          contig_idx.append({"residue":np.full(seg_len,-1),"chain":np.full(seg_len,"?")})
          unsupervised += [True] * seg_len
        contig_len += seg_len
        total_len += seg_len
      
      # adjust residue index to be continious
      for b in range(len(contig_batch)):
        offset = -contig_batch[b]["residue_index"][0]
        if b > 0:
          offset += contig_batch[b-1]["residue_index"][-1]
        contig_batch[b]["residue_index"] += offset + 1
      
      length.append(contig_len)
      batch.append(contig_batch)
      idx.append(contig_idx)

    # concatenate features
    batch = jax.tree_util.tree_map(lambda *x:np.concatenate(x),*sum(batch,[]))
    idx   = jax.tree_util.tree_map(lambda *x:np.concatenate(x),*sum(idx,[]))
    self._pdb = {"batch":batch, "idx":idx, "length":length}

    # position constraints
    self._opt["template"]["rm_ic"] = kwargs.pop("rm_template_ic",False)
    pos_cst = {}
    for k in ["hotspot", "fix_pos", "rm_template", "rm_template_seq", "rm_template_sc"]:
      if k in kwargs:
        v = kwargs.pop(k)
        if isinstance(v,str):
          p = prep_pos(v, **idx, error_chk=False)["pos"]
          if len(p) > 0:
            pos_cst[k] = np.full(sum(length),False)
            pos_cst[k][p] = True
        
        elif isinstance(v,bool):
          # set all positions to True/False
          if "template" in k:
            k_ = {"rm_template":"rm","rm_template_seq":"rm_seq","rm_template_sc":"rm_sc"}[k]
            self._opt["template"][k_] = v
          else:
            pos_cst[k] = np.full(sum(length),v)
    
    # propagate batch over copies
    self._args["copies"] = copies
    if copies > 1:
      if kwargs.pop("homooligomer",parse_as_homooligomer):
        assert len(length) % copies == 0
        units = len(length) // copies
        length = length[:units]
        L = sum(length)
        interchain_mask = np.full((copies*L,copies*L),True)
        pos_cst = jax.tree_util.tree_map(lambda x:x[x<L], pos_cst)

      else:
        unsupervised = unsupervised * copies
        batch = [batch]*copies
        batch = jax.tree_util.tree_map(lambda *x:np.concatenate(x),*batch)
        L = sum(length)
        interchain_mask = np.full((copies,copies,L,L),False)
        interchain_mask[np.diag_indices(copies)] = True
        interchain_mask = interchain_mask.swapaxes(1,2).reshape(copies*L,copies*L)

      residue_index = batch["residue_index"][:sum(length)]
    else:
      L = sum(length)
      interchain_mask = np.full((L,L),True)
      residue_index = batch["residue_index"]

    # encode chains
    self._len = sum(length)
    self._lengths, chain_enc = get_chain_enc(copies, length, residue_index)
    self._wt_aatype = batch["aatype"][:self._len]
    num_res = sum(self._lengths)
        
    # configure input features
    self._inputs = prep_input_features(L=num_res, N=self._num, C=self._args["copies"],
      T=self._args["num_templates"], one_hot_msa=self._args["optimize_seq"])
    self._inputs.update(chain_enc)
    self._inputs["wt_aatype"] = batch["aatype"]
    self._inputs["batch"] = batch
    
    # define masks
    unsupervised = np.array(unsupervised)
    unsupervised_2d = np.logical_or(unsupervised[:,None], unsupervised[None,:])

    self._inputs.update({
      "unsupervised":    unsupervised,
      "unsupervised_2d": unsupervised_2d,
      "supervised":      unsupervised == False,
      "supervised_2d":   unsupervised_2d == False,
      "interchain_mask": interchain_mask
    })
    
    # set positional constraints
    if "fix_pos" in pos_cst:
      self._inputs["fix_pos"] = np.where(unsupervised,False,pos_cst.pop("fix_pos"))
    else:
      self._inputs["fix_pos"] = np.full(num_res,False)
    for k,p in pos_cst.items():
      self._inputs[k] = np.full(num_res,False)
      self._inputs[k][p] = True

    # decide on weights
    self.set_opt(weights=0, partial_loss=partial_loss, set_defaults=True)
    unsup_mask = np.logical_or(unsupervised_2d, interchain_mask == False)
    intra_mask = self._inputs["asym_id"][:,None] == self._inputs["asym_id"][None,:]
    self.set_weights(
      con=np.logical_and(unsup_mask,intra_mask).any(),
      i_con=np.logical_and(unsup_mask,intra_mask == False).any(),
      dgram_cce=self._inputs["supervised_2d"].any(), set_defaults=True)

    # prep model
    self._prep_model(**kwargs)

  def _prep_hallucination(self, length=100, copies=1, **kwargs):
    # prep model
    if isinstance(length,int): length = [length]
    self._prep_contigs([str(L) for L in length], copies=copies, **kwargs)

  def _prep_fixbb(self,
    pdb_filename, 
    chain="A",
    copies=1,
    fix_pos=None,
    parse_as_homooligomer=False,
    ignore_missing=True,
    partial_loss=False,
    **kwargs):
    
    # parsing inputs
    chains, contigs = parse_chain(chain)

    # prep model
    self._prep_contigs(contigs, pdb_filename,
      fix_pos=fix_pos, ignore_missing=ignore_missing, 
      copies=copies, parse_as_homooligomer=parse_as_homooligomer, 
      partial_loss=partial_loss, **kwargs)

  def _prep_partial(self,
    pdb_filename,
    chain="A",
    length=None,
    copies=1, 
    pos=None, 
    fix_pos=None,
    parse_as_homooligomer=False,
    ignore_missing=True,
    partial_loss=True,
    **kwargs):

    # parsing inputs
    chains = chain.split(",") if isinstance(chain,str) else chain
    
    # prep contigs
    contigs = [[] for c in chains]
    if pos is not None:
      for p in pos.split(","):
        if p[0].isalpha():
          if p[0] in chain:
            contigs[chains.index(p[0])].append(p)
        else:
          contigs[0].append(chains[0]+p)
    for n,chain in enumerate(chains):
      if len(contigs[n]) == 0:
        contigs[n].append(chain)
      else:
        # fill in missing regions
        num_segments = len(contigs[n])
        if num_segments > 1:
          new_contig = [contigs[n][0]]
          for i in range(num_segments-1):
            (a, b) = (contigs[n][i], contigs[n][i+1])
            if a[0] == b[0] and len(a) > 1 and len(b) > 1:
              (a_end, b_start) = (int(a.split("-")[-1]), int(b.split("-")[0]))
              gap = (b_start - a_end) - 1
              if gap > 0:
                new_contig.append(gap)
            new_contig.append(b)
          contigs[n] = new_contig

    contigs = ["/".join(contig) for contig in contigs]

    print(f"WARNING: 'partial' protocol is being deprecated in favor of a unified 'contigs' protocol!")
    print(f"You can use the 'contigs' protocol to get the same result (but now with more flexible control):")
    print(f"model = mk_af_model('contigs')")
    print(f"model.prep_inputs(contigs='{':'.join(contigs)}', pdb_filename='{pdb_filename}')")
    
    # prep model
    self._prep_contigs(contigs, pdb_filename,
      fix_pos=fix_pos, ignore_missing=ignore_missing, 
      copies=copies, parse_as_homooligomer=parse_as_homooligomer, 
      partial_loss=partial_loss, **kwargs)

  def _prep_binder(self,
    pdb_filename,
    target_chain="A",
    binder_len=50,
    binder_chain=None,
    hotspot=None,
    fix_pos=None,
    target_flexible=False,
    ignore_missing=True,
    **kwargs):

    # parsing inputs
    target_chains, target_contigs = parse_chain(kwargs.pop("chain",target_chain))
    binder_chains, binder_contigs = parse_chain(binder_chain)
    assert len(binder_contigs) > 0 or isinstance(binder_len,int)
    if len(binder_contigs) == 0:
      if isinstance(binder_len,int): binder_len = [binder_len]
      for i in binder_len:
        binder_contigs.append(str(i))

    # define contigs and fix_pos
    contigs_list = target_contigs + binder_contigs
    fix_pos_list = target_chains    
    if len(binder_chains) == 0:
      redesign = False
    else:
      redesign = True
      if fix_pos is not None:
        if isinstance(fix_pos,str):
          fix_pos = fix_pos.split(",")
        for a in fix_pos:
          if a[0].isalpha():
            if a[0].isalpha() in binder_chains:
              fix_pos_list.append(a)
          else:
            fix_pos_list.append(binder_chains[0]+a)
    
    contigs = ":".join(contigs_list)
    fix_pos = ",".join(fix_pos_list)

    # define hotspot
    hotspot_list = []
    if hotspot is not None:
      if isinstance(hotspot,str):
        hotspot = hotspot.split(",")
      for a in hotspot:
        if a[0].isalpha():
          if a[0].isalpha() in target_chains:
            hotspot_list.append(a)
        else:
          hotspot_list.append(target_chains[0]+a)

    if len(hotspot_list) > 0:
      hotspot = ",".join(hotspot_list)

    template_args = {
      "rm_target":False, "rm_target_seq":False, "rm_target_sc":False,
      "rm_binder":True,  "rm_binder_seq":True,  "rm_binder_sc":True,
      "rm_template_ic":True
    }
    template_args.update({k:kwargs.pop(k,v) for k,v in template_args.items()})
    if target_flexible: template_args.update({"rm_target_seq":True, "rm_target_sc":True})

    self._prep_contigs(contigs,
      pdb_filename=pdb_filename,
      fix_pos=fix_pos,
      hotspot=hotspot,
      ignore_missing=ignore_missing,
      **kwargs)

    # adjust weights
    if redesign:
      self.set_weights(i_con=0, con=0, plddt=0, dgram_cce=1)
    else:
      self.set_weights(i_con=1, con=0, plddt=0.1, dgram_cce=0)

    # adjust masks
    num_res = sum(self._lengths)
    self._target_len = tL = sum(self._lengths[:len(target_contigs)])
    self._binder_len = bL = num_res - tL

    if hotspot is None:
      self._inputs["hotspot"] = np.array([0]*tL+[1]*bL)
    self._inputs["supervised"][:tL] = 0
    self._inputs["supervised_2d"][:tL,:tL] = 0

    if template_args["rm_template_ic"]:
      self._inputs["interchain_mask"][:tL,tL:] = False
      self._inputs["interchain_mask"][tL:,:tL] = False
    for k in ["","_seq","_sc"]:
      m = np.full(num_res,0)
      if template_args[f"rm_target{k}"]: m[:tL] = True
      if template_args[f"rm_binder{k}"]: m[tL:] = True
      self._inputs[f"rm_template{k}"] = m

#######################
# utils
#######################

def parse_chain(chain):
  if chain is None:
    return [],[]
  if isinstance(chain,str):
    chain = chain.replace(",",":").split(":")
  chains, contigs = [],[]
  for c in chain:
    contigs.append(c)
    for seg in c.split("/"):
      if seg[0].isalpha():
        if seg[0] not in chains:
          chains.append(seg[0])
  return chains, contigs

def prep_pdb(pdb_filename, chain=None,
             offsets=None, lengths=None,
             ignore_missing=False,
             offset_index=False, auth_chains=True):
  '''extract features from pdb'''

  def add_cb(batch):
    '''add missing CB atoms based on N,CA,C'''
    p,m = batch["all_atom_positions"], batch["all_atom_mask"]
    atom_idx = residue_constants.atom_order
    atoms = {k:p[...,atom_idx[k],:] for k in ["N","CA","C"]}
    cb = atom_idx["CB"]
    cb_atoms = _np_get_cb(**atoms, use_jax=False)
    cb_mask = np.prod([m[...,atom_idx[k]] for k in ["N","CA","C"]],0)
    batch["all_atom_positions"][...,cb,:] = np.where(m[:,cb,None], p[:,cb,:], cb_atoms)
    batch["all_atom_mask"][...,cb] = (m[:,cb] + cb_mask) > 0
    return {"atoms":batch["all_atom_positions"][:,cb],"mask":cb_mask}

  chains = chain.split(",") if isinstance(chain,str) else chain
  o,last = [],0
  residue_idx, chain_idx = [],[]
  full_lengths = []

  # go through each defined chain  
  for n,chain in enumerate(chains):
    pdb_str = pdb_to_string(pdb_filename, chains=chain, models=[1], auth_chains=auth_chains)
    protein_obj = protein.from_pdb_string(pdb_str) #, chain_id=chain)
    batch = {'aatype': protein_obj.aatype,
             'all_atom_positions': protein_obj.atom_positions,
             'all_atom_mask': protein_obj.atom_mask,
             'residue_index': protein_obj.residue_index}

    cb_feat = add_cb(batch) # add in missing cb (in the case of glycine)
    
    im = ignore_missing[n] if isinstance(ignore_missing,list) else ignore_missing
    if im:
      r = batch["all_atom_mask"][:,residue_constants.atom_order["CA"]] == 1
      batch = jax.tree_util.tree_map(lambda x:x[r], batch)
      residue_index = batch["residue_index"] + last

    else:
      # pad values
      offset = 0 if offsets is None else (offsets[n] if isinstance(offsets,list) else offsets)
      r = offset + (protein_obj.residue_index - protein_obj.residue_index.min())
      length = (r.max()+1) if lengths is None else (lengths[n] if isinstance(lengths,list) else lengths)    
      def scatter(x, value=0):
        shape = (length,) + x.shape[1:]
        y = np.full(shape, value, dtype=x.dtype)
        y[r] = x
        return y

      batch.update({"aatype":scatter(batch["aatype"],-1),
        "all_atom_positions":scatter(batch["all_atom_positions"]),
        "all_atom_mask":scatter(batch["all_atom_mask"])})
      batch["residue_index"] = np.arange(batch["residue_index"][0], batch["residue_index"][-1] + 1)
      
      residue_index = np.arange(length) + last
    
    if offset_index:
      last = residue_index[-1] + 50
    else:
      last = 0
    o.append({"batch":batch,
              "residue_index": residue_index,
              "cb_feat":cb_feat})
    
    residue_idx.append(batch["residue_index"])
    chain_idx.append([chain] * len(residue_idx[-1]))
    full_lengths.append(len(residue_index))

  # concatenate chains
  o = jax.tree_util.tree_map(lambda *x:np.concatenate(x,0),*o)
  
  # save original residue and chain index
  o["idx"] = {"residue":np.concatenate(residue_idx), "chain":np.concatenate(chain_idx)}
  o["lengths"] = full_lengths
  return o

def make_fixed_size(feat, num_res, num_seq=1, num_templates=1, skip_batch=False):
  '''pad input features'''
  def pad_fn(arr, pad_values, pad_value=0):
    pad_values = np.array(pad_values)
    # Handle negative padding (removal of elements)
    for idx, (pad_start, pad_end) in enumerate(pad_values):
      if len(arr.shape) > idx:  # If the dimension exists
        if pad_start < 0:  # If start padding is negative, remove elements from the start
          arr = arr[abs(pad_start):]
        if pad_end < 0:  # If end padding is negative, remove elements from the end
          arr = arr[:arr.shape[0] + pad_end]
    # Handle positive padding (addition of elements)
    pad_values = np.where(pad_values < 0, 0, pad_values)
    arr = np.pad(arr, pad_values, mode='constant', constant_values=pad_value)
    return arr

  shape_schema = {k:v for k,v in config.CONFIG.data.eval.feat.items()}
  pad_size_map = {
      shape_placeholders.NUM_RES: num_res,
      shape_placeholders.NUM_MSA_SEQ: num_seq,
      shape_placeholders.NUM_EXTRA_SEQ: 1,
      shape_placeholders.NUM_TEMPLATES: num_templates
  }  
  for k,v in feat.items():
    if k == "batch" and not skip_batch:
      feat[k] = make_fixed_size(v, num_res, num_seq, num_templates)
    elif k in shape_schema:
      shape = list(v.shape)
      schema = shape_schema[k][:len(shape)]
      pad_size = [pad_size_map.get(s2, None) or s1 for (s1, s2) in zip(shape, schema)]
      padding = [(0, p - v.shape[i]) for i, p in enumerate(pad_size)]
      feat[k] = pad_fn(v, padding)
  return feat

def prep_input_features(L, N=1, T=1, C=1, one_hot_msa=False):
  '''
  given [L]ength, [N]umber of sequences and number of [T]emplates
  return dictionary of blank features
  '''
  sub_L = L//C
  inputs = {'msa': np.zeros((N,sub_L,22)) if one_hot_msa else np.zeros((N,sub_L),int),
            'deletion_matrix': np.zeros((N,sub_L),int),
            'bias': np.zeros((L,20)),
            'seq_mask': np.full(L,True),
            'residue_index': np.arange(L),
            'asym_id': np.zeros(L,int),
            'sym_id': np.zeros(L,int),
            'entity_id': np.zeros(L,int),

            # for template inputs
            'template_aatype': np.zeros((T,L),int),
            'template_all_atom_mask': np.zeros((T,L,37)),
            'template_all_atom_positions': np.zeros((T,L,37,3)),
            'template_mask': np.full(T,True)}
  return inputs

def get_chain_enc(copies, lengths, residue_idx=None):
  if residue_idx is None:
    residue_idx = np.concatenate([np.arange(L) for L in lengths],0)
  chain_enc = {"asym_id":[],"sym_id":[],"entity_id":[],"residue_index":[]}
  asym_id = 0
  chain_lengths = []
  for sym_id in range(copies):
    for entity_id, L in enumerate(lengths):
      chain_enc["asym_id"].append(np.full(L,asym_id))
      chain_enc["sym_id"].append(np.full(L,sym_id))
      chain_enc["entity_id"].append(np.full(L,entity_id))
      chain_lengths.append(L)
      asym_id += 1
    chain_enc["residue_index"].append(residue_idx)
  for k in chain_enc.keys():
    chain_enc[k] = np.concatenate(chain_enc[k])
  return chain_lengths, chain_enc<|MERGE_RESOLUTION|>--- conflicted
+++ resolved
@@ -66,16 +66,10 @@
           
           pos = prep_pos(seg, **chain_info[chain]["idx"])["pos"]
           seg_len = len(pos)
-<<<<<<< HEAD
-          contig_batch.append(jax.tree_map(lambda x:x[pos], chain_info[chain]["batch"]))
-          contig_idx.append(jax.tree_map(lambda x:x[pos], chain_info[chain]["idx"]))
-          unsupervised += (contig_batch[-1]["aatype"] == -1).tolist()
-=======
           contig_batch.append(jax.tree_util.tree_map(lambda x:x[pos], chain_info[chain]["batch"]))
           contig_idx.append(jax.tree_util.tree_map(lambda x:x[pos], chain_info[chain]["idx"]))
           unsup = (contig_batch[-1]["aatype"] == -1).tolist()
           unsupervised += unsup
->>>>>>> 717ed325
           
         else:
           ################
